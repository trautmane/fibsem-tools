--- conflicted
+++ resolved
@@ -115,32 +115,16 @@
         [0, 4, 6, 8, 24, 32, 33],
     )
     # read initial header
-<<<<<<< HEAD
-    base_header = np.fromfile(fobj, dtype=header_dtype.dtype, count=1)
-
-    if len(base_header) == 0:
-        raise RuntimeError(
-            f"Base header is missing for {fobj.name}"
-        )
-
-    fibsem_header = FIBSEMHeader(**dict(zip(base_header.dtype.names, base_header[0])))
-    # now fobj is at position 34, return to 0
-    fobj.seek(0, os.SEEK_SET)
-    if fibsem_header.FileMagicNum != MAGIC_NUMBER:
-        raise RuntimeError(
-            f"FileMagicNum should be {MAGIC_NUMBER} but is {fibsem_header.FileMagicNum} for {fobj.name}"
-        )
-
-    _scaling_offset = 36
-    if fibsem_header.FileVersion == 1:
-        header_dtype.update(
-            "Scaling", (">f8", (fibsem_header.ChanNum, 4)), _scaling_offset
-=======
     with open(path, mode="rb") as fobj:
         base_header = np.fromfile(fobj, dtype=header_dtype.dtype, count=1)
+
+        if len(base_header) == 0:
+            raise RuntimeError(
+                f"Base header is missing for {fobj.name}"
+            )
+
         fibsem_header = FIBSEMHeader(
             **dict(zip(base_header.dtype.names, base_header[0]))
->>>>>>> 607194b3
         )
         # now fobj is at position 34, return to 0
         fobj.seek(0, os.SEEK_SET)
@@ -635,12 +619,8 @@
         return [_read(p) for p in path]
     else:
         raise ValueError(
-<<<<<<< HEAD
-            f"Path '{path}' must be an instance of string or pathlib.Path, or iterable of strings / pathlib.Paths")
-=======
             "Path must be an instance of string or pathlib.Path, or iterable of strings / pathlib.Paths"
         )
->>>>>>> 607194b3
 
 
 def _convert_data(fibsem):
