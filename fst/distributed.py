#!/usr/bin/env python
# -*- coding: utf-8 -*-

#
#  Boilerplate for setting up a dask.distributed environment on the janelia compute cluster.
#
# Davis Bennett
# davis.v.bennett@gmail.com
#
# License: MIT
#

from shutil import which
import dask

dask.config.set({"jobqueue.lsf.use-stdin": True})
dask.config.set({"distributed.comm.timeouts.connect": 60})
import dask.array as da
from distributed import Client, LocalCluster
from dask_jobqueue import LSFCluster
import os
import numpy as np
from pathlib import Path

# this is necessary to ensure that workers get the job script from stdin


def get_jobqueue_cluster(
    walltime="1:00",
    ncpus=1,
    cores=1,
    memory="16GB",
    threads_per_worker=1,
    death_timeout="600s",
    **kwargs,
):
    """
    Instantiate a dask_jobqueue cluster using the LSF scheduler on the Janelia Research Campus compute cluster.
    This function wraps the class dask_jobqueue.LSFCLuster and instantiates this class with some sensible defaults.
    Extra kwargs added to this function will be passed to LSFCluster().
    The full API for the LSFCluster object can be found here:
    https://jobqueue.dask.org/en/latest/generated/dask_jobqueue.LSFCluster.html#dask_jobqueue.LSFCluster
    """

    if threads_per_worker == 1:
        env_extra = [
            "export NUM_MKL_THREADS=1",
            "export OPENBLAS_NUM_THREADS=1",
            "export OPENMP_NUM_THREADS=1",
            "export OMP_NUM_THREADS=1",
        ]
    else:
        raise ValueError("threads_per_worker can only be 1")

    USER = os.environ["USER"]
    HOME = os.environ["HOME"]

    if "local_directory" not in kwargs:
        kwargs["local_directory"] = f"/scratch/{USER}/"

    if "log_directory" not in kwargs:
        log_dir = f"{HOME}/.dask_distributed/"
        Path(log_dir).mkdir(parents=False, exist_ok=True)
        kwargs["log_directory"] = log_dir

    cluster = LSFCluster(
        walltime=walltime,
        cores=cores,
        ncpus=ncpus,
        memory=memory,
        env_extra=env_extra,
        death_timeout=death_timeout,
        **kwargs,
    )
    return cluster


def bsub_available() -> bool:
    """

    Returns True if the `bsub` command is available on the path, False otherwise. This is used to check whether code is
    running on the Janelia Compute Cluster.

    -------

    """
    result = which("bsub") is not None
    return result


def get_cluster(**kwargs):
    """
    Create a dask.distributed Client object with either a Jobqueue cluster (for use on the Janelia Compute Cluster)
    or a LocalCluster (for use on a single machine). Keyword arguments given to this function will be forwarded to
    the `get_jobqueue_cluster` function or the LocalCluster constructor.
    """
    if bsub_available():
        cluster = get_jobqueue_cluster(**kwargs)
    else:
<<<<<<< HEAD
        if 'host' not in kwargs:
            kwargs['host'] = ''
        if 'project' in kwargs:
            del kwargs['project']
=======
        if "host" not in kwargs:
            kwargs["host"] = ""
>>>>>>> 607194b3
        cluster = LocalCluster(**kwargs)

    client = Client(cluster, set_as_default=False)
    return client


def blockwise(arr):
    """
    A generator that yields (slice, block) tuples from a dask array. This effectively breaks a dask array into separate
    chunks.
    """
    for i, sl in zip(np.ndindex(arr.numblocks), da.core.slices_from_chunks(arr.chunks)):
        yield (sl, arr.blocks[i])<|MERGE_RESOLUTION|>--- conflicted
+++ resolved
@@ -97,15 +97,8 @@
     if bsub_available():
         cluster = get_jobqueue_cluster(**kwargs)
     else:
-<<<<<<< HEAD
-        if 'host' not in kwargs:
-            kwargs['host'] = ''
-        if 'project' in kwargs:
-            del kwargs['project']
-=======
         if "host" not in kwargs:
             kwargs["host"] = ""
->>>>>>> 607194b3
         cluster = LocalCluster(**kwargs)
 
     client = Client(cluster, set_as_default=False)
