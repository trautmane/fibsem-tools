<<<<<<< HEAD
import warnings
from typing import Tuple, Any
from dask import delayed
=======
from typing import Tuple, Any, Union, Sequence
from pathlib import Path
from dask import delayed
import dask.array as da
from dask.bag import from_sequence
>>>>>>> c105f008
import zarr
import os
from .util import rmtree_parallel
from toolz import concat


def get_arrays(obj: Any) -> Tuple[zarr.core.Array]:
    result = ()
    if isinstance(obj, zarr.core.Array):
        result = (obj,)
    elif isinstance(obj, zarr.hierarchy.Group):
        if len(tuple(obj.arrays())) > 1:
            names, arrays = zip(*obj.arrays())
            result = tuple(concat(map(get_arrays, arrays)))
    return result


def delete_zbranch(branch, compute=True):
    """
    Delete a branch (group or array) from a zarr container
    """
    if isinstance(branch, zarr.hierarchy.Group):
        return delete_zgroup(branch, compute=compute)
    elif isinstance(branch, zarr.core.Array):
        return delete_zarray(branch, compute=compute)
    else:
        raise TypeError(
            f"The first argument to this function my be a zarr group or array, not {type(branch)}"
        )


def delete_zgroup(zgroup, compute=True):
    """
    Delete all arrays in a zarr group
    """
    if not isinstance(zgroup, zarr.hierarchy.Group):
        raise TypeError(
            f"Cannot use the delete_zgroup function on object of type {type(zgroup)}"
        )

    arrays = get_arrays(zgroup)
    to_delete = delayed([delete_zarray(arr, compute=False) for arr in arrays])

    if compute:
        return to_delete.compute()
    else:
        return to_delete


def delete_zarray(zarray, compute=True):
    """
    Delete a zarr array.
    """

    if not isinstance(zarray, zarr.core.Array):
        raise TypeError(
            f"Cannot use the delete_zarray function on object of type {type(zarray)}"
        )

    path = os.path.join(zarray.store.path, zarray.path)
    store = zarray.store
    branch_depth = None
    if isinstance(store, zarr.N5Store) or isinstance(store, zarr.NestedDirectoryStore):
        branch_depth = 1
    elif isinstance(store, zarr.DirectoryStore):
        branch_depth = 0
    else:
        warnings.warn(
            f"Deferring to the zarr-python implementation for deleting store with type {type(store)}"
        )
        return None

    result = rmtree_parallel(path, branch_depth=branch_depth, compute=compute)
    return result


def same_compressor(arr: zarr.Array, compressor) -> bool:
    """

    Determine if the compressor associated with an array is the same as a different compressor.

    arr: A zarr array
    compressor: a Numcodecs compressor, e.g. GZip(-1)
    return: True or False, depending on whether the zarr array's compressor matches the parameters (name, level) of the
    compressor.
    """
    comp = arr.compressor.compressor_config
    return comp["id"] == compressor.codec_id and comp["level"] == compressor.level


def same_array_props(
    arr: zarr.Array, shape: Tuple[int], dtype: str, compressor: Any, chunks: Tuple[int]
) -> bool:
    """

    Determine if a zarr array has properties that match the input properties.

    arr: A zarr array
    shape: A tuple. This will be compared with arr.shape.
    dtype: A numpy dtype. This will be compared with arr.dtype.
    compressor: A numcodecs compressor, e.g. GZip(-1). This will be compared with the compressor of arr.
    chunks: A tuple. This will be compared with arr.chunks
    return: True if all the properties of arr match the kwargs, False otherwise.
    """
    return (
        (arr.shape == shape)
        & (arr.dtype == dtype)
        & same_compressor(arr, compressor)
        & (arr.chunks == chunks)
    )


def zarr_array_from_dask(arr: Any) -> Any:
    """
    Return the zarr array that was used to create a dask array using `da.from_array(zarr_array)`
    """
    keys = tuple(arr.dask.keys())
    return arr.dask[keys[-1]]


def access_zarr(
    dir_path: Union[str, Path], container_path: Union[str, Path], **kwargs
) -> Any:
    if isinstance(dir_path, Path):
        dir_path = str(dir_path)
    if isinstance(container_path, Path):
        dir_path = str(dir_path)

    attrs = {}
    if "attrs" in kwargs:
        attrs = kwargs.pop("attrs")

    # zarr is extremely slow to delete existing directories, so we do it ourselves
    if kwargs.get("mode") == "w":
        tmp_kwargs = kwargs.copy()
        tmp_kwargs["mode"] = "a"
        tmp = zarr.open(dir_path, path=str(container_path), **tmp_kwargs)
        delete_zbranch(tmp)
    array_or_group = zarr.open(dir_path, path=str(container_path), **kwargs)
    if kwargs.get("mode") != "r":
        array_or_group.attrs.update(attrs)
    return array_or_group


def access_n5(
    dir_path: Union[str, Path], container_path: Union[str, Path], **kwargs
) -> Any:
    dir_path = zarr.N5Store(dir_path)
    return access_zarr(dir_path, container_path, **kwargs)


def zarr_to_dask(store_path: str, key: str, chunks: Union[str, Sequence[int]]):
    arr = access_zarr(store_path, key, mode="r")
    if not hasattr(arr, "shape"):
        raise ValueError(f"{store_path}/{key} is not a zarr array")
    darr = da.from_array(arr, chunks=chunks)
    return darr


def n5_to_dask(store_path: str, key: str, chunks: Union[str, Sequence[int]]):
    arr = access_n5(store_path, key, mode="r")
    if not hasattr(arr, "shape"):
        raise ValueError(f"{store_path}/{key} is not an n5 array")
    darr = da.from_array(arr, chunks=chunks)
    return darr<|MERGE_RESOLUTION|>--- conflicted
+++ resolved
@@ -1,14 +1,8 @@
-<<<<<<< HEAD
-import warnings
-from typing import Tuple, Any
-from dask import delayed
-=======
 from typing import Tuple, Any, Union, Sequence
 from pathlib import Path
 from dask import delayed
 import dask.array as da
 from dask.bag import from_sequence
->>>>>>> c105f008
 import zarr
 import os
 from .util import rmtree_parallel
